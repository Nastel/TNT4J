/*
 * Copyright 2014-2018 JKOOL, LLC.
 *
 * Licensed under the Apache License, Version 2.0 (the "License");
 * you may not use this file except in compliance with the License.
 * You may obtain a copy of the License at
 *
 *     http://www.apache.org/licenses/LICENSE-2.0
 *
 * Unless required by applicable law or agreed to in writing, software
 * distributed under the License is distributed on an "AS IS" BASIS,
 * WITHOUT WARRANTIES OR CONDITIONS OF ANY KIND, either express or implied.
 * See the License for the specific language governing permissions and
 * limitations under the License.
 */
package com.jkoolcloud.tnt4j.utils;

import java.io.*;
import java.lang.management.ManagementFactory;
import java.lang.reflect.Constructor;
import java.lang.reflect.Method;
import java.net.InetAddress;
import java.net.URLDecoder;
import java.net.URLEncoder;
import java.net.UnknownHostException;
import java.nio.charset.Charset;
import java.nio.charset.CharsetEncoder;
import java.security.MessageDigest;
import java.security.NoSuchAlgorithmException;
import java.text.MessageFormat;
import java.util.*;
import java.util.Map.Entry;
import java.util.regex.Matcher;
import java.util.regex.Pattern;

import org.apache.commons.lang3.LocaleUtils;
import org.apache.commons.lang3.SerializationUtils;
import org.apache.commons.lang3.StringEscapeUtils;
import org.apache.commons.lang3.StringUtils;
import org.apache.commons.lang3.exception.ExceptionUtils;

import com.jkoolcloud.tnt4j.config.ConfigException;
import com.jkoolcloud.tnt4j.config.Configurable;
import com.jkoolcloud.tnt4j.core.Handle;

/**
 * General utility methods.
 *
 * @version $Revision: 5 $
 */
public class Utils {

	/**
	 * Current stack frame class marker prefix
	 */
	public static final String OP_STACK_MARKER_PREFIX = "$";

	/**
	 * ASCII character set.
	 */
	public static final String ASCII = "US-ASCII";

	/**
	 * URL character set.
	 */
	public static final String UTF8 = "UTF-8";

	/**
	 * 16-bit USC character set.
	 */
	public static final String UTF16 = "UTF-16BE";

	/**
	 * Line feed.
	 */
	private static final String LINE_FEED = "\n";

	/**
	 * JVM runtime name
	 */
	public static final String VM_NAME = ManagementFactory.getRuntimeMXBean().getName();

	/**
	 * JVM process ID
	 */
	public static final long VM_PID = initVMID();

	/**
	 * Random number generator
	 */
	private static Random rand = new Random();

	/**
	 * Class method search empty parameters array.
	 */
	public static final Class<?>[] NO_PARAMS_C = {};
	/**
	 * Method invocation empty parameters array.
	 */
	public static final Object[] NO_PARAMS_O = {};

	public static final int CLIENT_CODE_STACK_INDEX;

	/**
	 * Replacements configuration RegEx pattern.
	 */
	public static final Pattern REP_CFG_PATTERN = Pattern
			.compile("\"(\\s*([^\"\\\\]|\\\\.)+\\s*)\"->\"(\\s*([^\"\\\\]|\\\\.)+\\s*)\"");

	static {
		int index = 0;
		StackTraceElement[] stack = Thread.currentThread().getStackTrace();
		for (StackTraceElement frame : stack) {
			index++;
			if (frame.getClassName().equals(Utils.class.getName())) {
				break;
			}
		}
		CLIENT_CODE_STACK_INDEX = index;
	}

	private static long initVMID() {
		String _vm_pid_del = System.getProperty("tnt4j.java.vm.pid.dlm", "@");
		String vm_name = ManagementFactory.getRuntimeMXBean().getName();
		try {
			int index = vm_name.indexOf(_vm_pid_del);
			if (index > 0) {
				return Long.parseLong(vm_name.substring(0, index));
			}
		} catch (Throwable e) {
		}
		return 0;
	}

	/**
	 * Obtain a message from a resource bundle
	 *
	 * @param bundle
	 *            resource bundle
	 * @param key
	 *            message key
	 * @return message associated with a given key
	 */
	public static String getString(ResourceBundle bundle, Object key) {
		return getString(bundle, String.valueOf(key));
	}

	/**
	 * Obtain a message from a resource bundle.
	 *
	 * @param bundle
	 *            resource bundle
	 * @param key
	 *            message key
	 * @return message associated with a given <tt>key</tt>, or <tt>key</tt> if message is not resolved
	 */
	public static String getString(ResourceBundle bundle, String key) {
		String resolved = null;
		try {
			resolved = bundle != null ? bundle.getString(key) : key;
		} catch (RuntimeException exc) {
		}

		return resolved != null ? resolved : key;
	}

	/**
	 * Constructs a {@link Locale} object parsed from provided locale string.
	 *
	 * @param localeStr
	 *            locale string representation
	 *
	 * @see org.apache.commons.lang3.LocaleUtils#toLocale(String)
	 * @return parsed locale object, or {@code null} if can't parse localeStr.
	 */
	public static Locale getLocale(String localeStr) {
		if (isEmpty(localeStr)) {
			return null;
		}

		// NOTE: adapting to LocaleUtils notation
		String l = localeStr.replace('-', '_');
		return LocaleUtils.toLocale(l);
	}

	/**
	 * Random number generator within a specified range (max, min inclusive)
	 *
	 * @param min
	 *            bottom of the range
	 * @param max
	 *            top of the range
	 * @return random number between the specified range
	 */
	public static int randomRange(int min, int max) {
		if (max < min) {
			throw new IllegalArgumentException("max < min");
		}
		int range = max - min + 1;
		return rand.nextInt(range) + min;
	}

	/**
	 * Resolve variable given name to a global variable. Global variables are referenced using: $var convention.
	 *
	 * @param name
	 *            object to use
	 * @param defValue
	 *            default value if name undefined
	 * @return resolved variable or itself if not a variable
	 */
	public static String resolve(String name, String defValue) {
		if (name.startsWith("$")) {
			return System.getProperty(name.substring(1), defValue);
		} else {
			return name;
		}
	}

	/**
	 * Resolve variable given name to a global variable. Global variables are referenced using: $var convention.
	 *
	 * @param props
	 *            a set of properties
	 * @param name
	 *            object to use
	 * @param defValue
	 *            default value if name undefined
	 * @return resolved variable or itself if not a variable
	 */
	public static String resolve(Properties props, String name, String defValue) {
		if (name.startsWith("$")) {
			return props.getProperty(name.substring(1), defValue);
		} else {
			return name;
		}
	}

	/**
	 * Qualify given key with a given object class
	 *
	 * @param obj
	 *            object to use
	 * @param key
	 *            key to qualify
	 * @return string representation
	 */
	public static String qualify(Object obj, String key) {
		return obj.getClass().getSimpleName() + "/" + key;
	}

	/**
	 * Qualify given key with a given object class
	 *
	 * @param obj
	 *            object to use
	 * @param pfix
	 *            key prefix
	 * @param key
	 *            key to qualify
	 * @return string representation
	 */
	public static String qualify(Object obj, String pfix, String key) {
		return obj.getClass().getSimpleName() + "/" + pfix + "/" + key;
	}

	/**
	 * Gets string from string builder and resets it to {@code 0} position;
	 *
	 * @param sb
	 *            string builder to get string from
	 * @return string retrieved from string builder
	 *
	 * @see StringBuilder#toString()
	 * @see StringBuilder#setLength(int)
	 */
	public static String getString(StringBuilder sb) {
		String str = sb.toString();
		sb.setLength(0);

		return str;
	}

	/**
	 * Return current client stack index that identifies the calling stack frame return by
	 * {@code Thread.currentThread().getStackTrace()}
	 *
	 * @return return current stack frame
	 */
	public int getClientCodeStackIndex() {
		return CLIENT_CODE_STACK_INDEX;
	}

	/**
	 * Obtain string representation of a throwable object
	 *
	 * @param ex
	 *            exception
	 * @return string representation including stack trace
	 */
	public static String printThrowable(Throwable ex) {
		try {
			if (ex == null) {
				return null;
			}
			ByteArrayOutputStream os = new ByteArrayOutputStream();
			PrintStream ps = new PrintStream(os);
			ex.printStackTrace(ps);
			return os.toString(UTF8);
		} catch (UnsupportedEncodingException e) {
			return ex.toString();
		}
	}

	/**
	 * Print given message, stack trace to the underlying print stream
	 *
	 * @param msg
	 *            user defined message
	 * @param trace
	 *            stack trace
	 * @param out
	 *            print stream where output is written
	 */
	public static void printStackTrace(String msg, StackTraceElement[] trace, PrintStream out) {
		Exception ex = new Exception(msg);
		ex.setStackTrace(trace);
		ex.printStackTrace(out);
	}

	/**
	 * Print given message, stack trace to the underlying print writer
	 *
	 * @param msg
	 *            user defined message
	 * @param trace
	 *            stack trace
	 * @param out
	 *            print writer where output is written
	 */
	public static void printStackTrace(String msg, StackTraceElement[] trace, PrintWriter out) {
		Exception ex = new Exception(msg);
		ex.setStackTrace(trace);
		ex.printStackTrace(out);
	}

	/**
	 * Return current stack frame which is executing this call
	 *
	 * @return return current stack frame
	 */
	public static StackTraceElement getCurrentStackFrame() {
		StackTraceElement[] stack = Thread.currentThread().getStackTrace();
		int index = CLIENT_CODE_STACK_INDEX;
		return stack.length > index ? stack[index] : stack[stack.length - 1];
	}

	/**
	 * Return calling stack frame, which is right above in the current stack frame.
	 *
	 * @return return calling stack frame, right above the current call.
	 */
	public static StackTraceElement getCallingStackFrame() {
		StackTraceElement[] stack = Thread.currentThread().getStackTrace();
		int index = CLIENT_CODE_STACK_INDEX + 1;
		return stack.length > index ? stack[index] : stack[stack.length - 1];
	}

	/**
	 * Return a specific stack frame with a given stack offset. offset 0 -- current, 1 -- calling, and so on.
	 *
	 * @param offset
	 *            offset index within the calling stack
	 * @return return current stack frame
	 */
	public static StackTraceElement getStackFrame(int offset) {
		StackTraceElement[] stack = Thread.currentThread().getStackTrace();
		int index = CLIENT_CODE_STACK_INDEX + offset;
		return stack.length > index ? stack[index] : stack[stack.length - 1];
	}

	/**
	 * Return a specific stack frame with a given stack offset. offset 0 -- current, 1 -- calling, and so on.
	 *
	 * @param stack
	 *            frame list
	 * @param offset
	 *            offset index within the calling stack
	 * @return return current stack frame
	 */
	public static StackTraceElement getStackFrame(StackTraceElement[] stack, int offset) {
		int index = CLIENT_CODE_STACK_INDEX + offset;
		return stack.length > index ? stack[index] : stack[stack.length - 1];
	}

	/**
	 * Return calling stack frame which is right above a given class marker plus the offset.
	 *
	 * @param classMarker
	 *            class marker on the stack
	 * @param offset
	 *            offset on the stack from the marker
	 * @return Return calling stack frame which is right above a given class marker
	 */
	public static StackTraceElement getStackFrame(String classMarker, int offset) {
		int index = 0;
		StackTraceElement[] stack = Thread.currentThread().getStackTrace();
		StackTraceElement first = null, found = stack[stack.length - 1];
		for (StackTraceElement item : stack) {
			if (first == null && item.getClassName().startsWith(classMarker)) {
				first = item;
			} else if (first != null && !item.getClassName().startsWith(classMarker)) {
				found = stack[index + offset];
				break;
			}
			index++;
		}
		return found;
	}

	/**
	 * Format a given string pattern and a list of arguments as defined by {@link MessageFormat}
	 *
	 * @param pattern
	 *            format string
	 * @param args
	 *            arguments for format
	 * @return formatted string
	 */
	public static String format(String pattern, Object... args) {
		if (args != null && args.length > 0) {
			return MessageFormat.format(pattern, args);
		} else {
			return String.valueOf(pattern);
		}
	}

	/**
	 * Return a {@link Throwable} object if it is the last element in the object array
	 *
	 * @param args
	 *            list of objects
	 * @return Throwable exception
	 */
	public static Throwable getThrowable(Object args[]) {
		if ((args != null) && (args.length > 0) && (args[args.length - 1] instanceof Throwable)) {
			return (Throwable) args[args.length - 1];
		}
		return null;
	}

	/**
	 * Return process ID associated with the current VM.
	 *
	 * @return process id associated with the current VM
	 */
	public static long getVMPID() {
		return VM_PID;
	}

	/**
	 * Return a name associated with the current VM.
	 *
	 * @return name associated with the current VM
	 */
	public static String getVMName() {
		return VM_NAME;
	}

	/**
	 * Creates an ASCII Encoder to encoding strings in ASCII.
	 *
	 * @return ASCII encoder
	 */
	public static CharsetEncoder getAsciiEncoder() {
		return Charset.forName(ASCII).newEncoder();
	}

	/**
	 * Encodes the specified URL string. This is a wrapper around {@link URLEncoder#encode(String, String)}
	 *
	 * @param url
	 *            URL string
	 * @return encoded URL string
	 * @see URLEncoder#encode(String, String)
	 */
	public static String encodeURL(String url) {
		if (url == null) {
			return null;
		}
		try {
			return URLEncoder.encode(url, UTF8);
		} catch (UnsupportedEncodingException ex) {
			throw new RuntimeException(ex);
		}
	}

	/**
	 * Decodes the specified URL string. This is a wrapper around {@link URLDecoder#decode(String, String)}
	 *
	 * @param url
	 *            URL string
	 * @return decoded URL string
	 * @see URLDecoder#decode(String, String)
	 */
	public static String decodeURL(String url) {
		if (url == null) {
			return null;
		}
		try {
			return URLDecoder.decode(url, UTF8);
		} catch (UnsupportedEncodingException ex) {
			throw new RuntimeException(ex);
		}
	}

	/**
	 * Gets a MD5 message digester object
	 *
	 * @return MD5 message digester
	 */
	public static MessageDigest getMD5Digester() {
		MessageDigest msgDigest = null;

		try {
			msgDigest = MessageDigest.getInstance("MD5");
		} catch (NoSuchAlgorithmException e) {
			throw new RuntimeException(e);
		}

		return msgDigest;
	}

	/**
	 * Hide some parts of the string and leave only certain number of characters at the end of the string. Example:
	 * XXXXX47478 {@code hide("1234-47478", "X", 5)}
	 *
	 * @param str
	 *            string to be replaced
	 * @param hideChars
	 *            hide chars to use during replacement
	 * @param lastNo
	 *            number of chars to leave at the end
	 * @return String with characters at start of string replaced with specified {@code hideChars}
	 */
	public static String hide(String str, String hideChars, int lastNo) {
		if (str == null) {
			return str;
		}
<<<<<<< HEAD
=======
		
>>>>>>> 8c76adc1
		int length = str.length() - lastNo;
		if (length > 0) {
			String fake = str.substring(0, length);
			if (!fake.isEmpty()) {
				fake = fake.replaceAll(".", hideChars);
			}
			return fake + str.substring(length, str.length());
		}
		return str;
	}

	/**
	 * Hide some parts of the string and leave only certain number of characters at the start of the string. Example:
	 * 1234-XXXXX {@code hideEnd("1234-47478", "X", 5)}
	 *
	 * @param str
	 *            string to be replaced
	 * @param hideChars
	 *            hide chars to use during replacement
	 * @param startNo
	 *            number of chars to leave at the start
	 * @return String with characters at end of string replaced with specified {@code hideChars}
	 */
	public static String hideEnd(String str, String hideChars, int startNo) {
		if (str == null) {
			return str;
		}
<<<<<<< HEAD
=======
		
>>>>>>> 8c76adc1
		int length = str.length() - startNo;
		if (length > 0) {
			String fake = str.substring(startNo, str.length());
			if (!fake.isEmpty()) {
				fake = fake.replaceAll(".", hideChars);
			}
			return str.substring(0, startNo) + fake;
		}
		return str;
	}

	/**
	 * Returns a quoted string, surrounded with double quote
	 *
	 * @param str
	 *            string handle
	 * @return Returns a quoted string, surrounded with double quote
	 */
	public static String quote(String str) {
		return surround(str, "\"");
	}

	/**
	 * Returns a quoted string, surrounded with double quote
	 *
	 * @param obj
	 *            object handle
	 * @return Returns a quoted string, surrounded with double quote
	 */
	public static String quote(Object obj) {
		return surround(String.valueOf(obj), "\"");
	}

	/**
	 * Returns a surrounded string with a given surround token
	 *
	 * @param str
	 *            string handle
	 * @param sur
	 *            surround string
	 * @return Returns a surrounded string with a given surround token
	 */
	public static String surround(String str, String sur) {
		return sur + str + sur;
	}

	/**
	 * Appends a quoted string, surrounded with double quote, into provided string builder.
	 *
	 * @param str
	 *            string handle
	 * @param sb
	 *            string buffer to append
	 * @return appended string builder instance
	 */
	public static StringBuilder quote(String str, StringBuilder sb) {
		return surround(str, "\"", sb);
	}

	/**
	 * Appends a quoted string, surrounded with double quote, into provided string builder.
	 *
	 * @param obj
	 *            object handle
	 * @param sb
	 *            string buffer to append
	 * @return appended string builder instance
	 */
	public static StringBuilder quote(Object obj, StringBuilder sb) {
		return quote(String.valueOf(obj), sb);
	}

	/**
	 * Appends surrounded string with a given surround token into provided string builder.
	 *
	 * @param str
	 *            string handle
	 * @param sur
	 *            surround string
	 * @param sb
	 *            string buffer to append
	 * @return appended string builder instance
	 */
	public static StringBuilder surround(String str, String sur, StringBuilder sb) {
		sb.append(sur).append(str).append(sur);
		return sb;
	}

	/**
	 * Returns true if two specified objects are equal
	 *
	 * @param obj1
	 *            first object
	 * @param obj2
	 *            second object
	 * @return true if two specified objects are equal
	 */
	public static boolean equal(Object obj1, Object obj2) {
		return obj1 == obj2 || (obj1 != null && obj1.equals(obj2));
	}

	/**
	 * Returns true if the string is null or empty
	 *
	 * @param str
	 *            string handle
	 * @return true if the string is null or empty
	 */
	public static boolean isEmpty(String str) {
		return (StringUtils.isEmpty(str));
	}

	/**
	 * Returns true if a collection is null or empty
	 *
	 * @param col
	 *            collection to be tested if empty
	 * @return true if the collection is null or empty
	 */
	public static boolean isEmpty(Collection<?> col) {
		if (col == null) {
			return true;
		}
		return col.isEmpty();
	}

	/**
	 * Returns true if a map is null or empty
	 *
	 * @param map
	 *            map to be tested if empty
	 * @return true if the collection is null or empty
	 */
	public static boolean isEmpty(Map<?, ?> map) {
		if (map == null) {
			return true;
		}
		return map.isEmpty();
	}

	/**
	 * Gets resolved name of the method that triggered the operation using current stack frame.
	 *
	 * @param opName
	 *            operation name
	 * @return name triggering operation
	 */
	public static String getMethodNameFromStack(String opName) {
		if (!opName.startsWith(OP_STACK_MARKER_PREFIX)) {
			return opName;
		} else {
			String marker = opName.substring(1);
			String[] pair = marker.split(":");
			int offset = pair.length == 2 ? Integer.parseInt(pair[1]) : 0;
			StackTraceElement item = Utils.getStackFrame(pair[0], offset);
			return item.toString();
		}
	}

	/**
	 * Gets resolved name of the method that triggered the operation using current stack frame.
	 *
	 * @param marker
	 *            class marker to be used to locate the stack frame
	 * @param offset
	 *            offset from the located stack frame (must be &gt;= 0)
	 * @return name triggering operation
	 */
	public static String getMethodNameFromStack(String marker, int offset) {
		StackTraceElement item = Utils.getStackFrame(marker, offset);
		return item.toString();
	}

	/**
	 * Gets resolved name of the method that triggered the operation using current stack frame.
	 *
	 * @param classMarker
	 *            class marker to be used to locate the stack frame
	 * @return name triggering operation
	 */
	public static String getMethodNameFromStack(Class<?> classMarker) {
		StackTraceElement item = Utils.getStackFrame(classMarker.getName(), 0);
		return item.toString();
	}

	/**
	 * Gets resolved name of the method that triggered the operation using current stack frame.
	 *
	 * @param classMarker
	 *            class marker to be used to locate the stack frame
	 * @param offset
	 *            offset from the located stack frame (must be &gt;= 0)
	 * @return name triggering operation
	 */
	public static String getMethodNameFromStack(Class<?> classMarker, int offset) {
		StackTraceElement item = Utils.getStackFrame(classMarker.getName(), offset);
		return item.toString();
	}

	/**
	 * Resolves the specified host name to its IP Address. If no host name is given, then resolves local host IP
	 * Address.
	 *
	 * @param hostName
	 *            host name to resolve
	 * @return string representation of IP Address
	 */
	public static String resolveHostNameToAddress(String hostName) {
		String hostIp = null;
		InetAddress host;
		try {
			if (isEmpty(hostName)) {
				host = InetAddress.getLocalHost();
			} else {
				host = InetAddress.getByName(hostName);
			}

			hostIp = host.getHostAddress();
		} catch (UnknownHostException e) {
		}
		return hostIp;
	}

	/**
	 * Resolves the specified IP Address to a host name. If no IP Address is given, then resolves local host name.
	 *
	 * @param hostIp
	 *            string representation of host IP Address to resolve
	 * @return host name
	 */
	public static String resolveAddressToHostName(String hostIp) {
		byte[] addr = null;
		if (!isEmpty(hostIp)) {
			String[] addrBytes = hostIp.split("\\.");
			addr = new byte[addrBytes.length];
			for (int i = 0; i < addr.length; i++) {
				addr[i] = (byte) Integer.parseInt(addrBytes[i]);
			}
		}

		return resolveAddressToHostName(addr);
	}

	/**
	 * Resolves the specified IP Address to a host name. If no IP Address is given, then resolves local host name.
	 *
	 * @param hostIp
	 *            host IP Address to resolve
	 * @return host name
	 */
	public static String resolveAddressToHostName(byte[] hostIp) {
		String hostName = null;
		InetAddress host;
		try {
			if (hostIp == null || hostIp.length == 0) {
				host = InetAddress.getLocalHost();
			} else {
				host = InetAddress.getByAddress(hostIp);
			}

			hostName = host.getHostName();
		} catch (UnknownHostException e) {
		}

		return hostName;
	}

	/**
	 * Determines the host name of the local server.
	 *
	 * @return name of local server
	 */
	public static String getLocalHostName() {
		String hostName = "localhost";
		InetAddress host;
		try {
			host = InetAddress.getLocalHost();
			hostName = host.getHostName();
		} catch (UnknownHostException e) {
		}

		return hostName;
	}

	/**
	 * Determines the IP Address of the local server.
	 *
	 * @return string representation of IP Address
	 */
	public static String getLocalHostAddress() {
		String hostIp = "127.0.0.1";
		InetAddress host;
		try {
			host = InetAddress.getLocalHost();
			hostIp = host.getHostAddress();
		} catch (UnknownHostException e) {
		}

		return hostIp;
	}

	/**
	 * Generates a detailed description of an exception, including stack trace of both the exception and the underlying
	 * root cause of the exception, if any.
	 *
	 * @param ex
	 *            exception to process
	 * @return String representation of exception
	 * @see #getStackTrace(Throwable)
	 */
	public static String getExceptionDetail(Throwable ex) {
		if (ex == null) {
			return "";
		}

		String detail = getStackTrace(ex);

		// find the root cause of exception
		Throwable rootCause = null;
		for (;;) {
			Throwable cause = ex.getCause();
			if (cause == null) {
				try {
					Method method = ex.getClass().getMethod("getTargetException", NO_PARAMS_C);
					Object target = method.invoke(ex, NO_PARAMS_O);
					if (target instanceof Throwable) {
						cause = (Throwable) target;
					}
				} catch (Exception exx) {
				}
			}

			if (cause == null) {
				break;
			}

			ex = cause;
			rootCause = cause;
		}

		if (rootCause != null) {
			detail += LINE_FEED + "Root cause:" + LINE_FEED + getStackTrace(rootCause);
		}

		return detail;
	}

	/**
	 * Generates a string representation of the stack trace for an exception.
	 *
	 * @param ex
	 *            exception to process
	 * @return stack trace as a string
	 */
	public static String getStackTrace(Throwable ex) {
		if (ex == null) {
			return "";
		}

		String result = ex + LINE_FEED;

		StackTraceElement[] trace = ex.getStackTrace();
		for (StackTraceElement aTrace : trace) {
			result += "\tat " + aTrace + LINE_FEED;
		}

		return result;
	}

	/**
	 * Generates a string representing exception and exception root cause messages.
	 *
	 * @param ex
	 *            exception to process
	 * @return exception messages string
	 */
	public static String getExceptionMessages(Throwable ex) {
		Throwable root = ExceptionUtils.getRootCause(ex);
		String msgsStr = ex == null ? "" : ex.toString();
		if (root != null) {
			msgsStr += ", root cause: " + root.toString();
		}

		return msgsStr;
	}

	/**
	 * Formats the specified time interval as an interval string with format: "d days hh:mm:ss.SSS"
	 *
	 * @param intervalMsec
	 *            time interval, in milliseconds
	 * @return formatted interval string
	 */
	public static String formatInterval(long intervalMsec) {
		long rem = intervalMsec;

		long days = rem / 86400000;
		rem -= days * 86400000;
		long hours = rem / 3600000;
		rem = -hours * 3600000;
		long min = rem / 60000;
		rem -= min * 60000;
		long sec = rem / 1000;
		rem -= sec * 1000;
		long msec = rem;

		return String.format("%d days %2d:%2d:%2d.%3s", days, hours, min, sec, msec);
	}

	/**
	 * <p>
	 * Returns the current time in microseconds.
	 * </p>
	 * <p>
	 * This is a wrapper around {@link com.jkoolcloud.tnt4j.utils.Useconds#get()}, returning the value in microsecond
	 * resolution.
	 * </p>
	 *
	 * @return the difference, measured in microseconds, between the current time and midnight, January 1, 1970 UTC
	 * @see com.jkoolcloud.tnt4j.utils.Useconds#get()
	 */
	public static long currentTimeUsec() {
		return Useconds.CURRENT.get();
	}

	/**
	 * Close an object without exceptions
	 *
	 * @param obj
	 *            object to close
	 */
	public static void close(Closeable obj) {
		try {
			if (obj != null) {
				obj.close();
			}
		} catch (Throwable e) {
		}
	}

	/**
	 * Check if a handle is open
	 *
	 * @param handle
	 *            IO handle
	 * @return true if handle is open, false otherwise
	 */
	public static boolean isOpen(Handle handle) {
		return handle != null && handle.isOpen();
	}

	/**
	 * Get integer value from a map of objects
	 *
	 * @param key
	 *            property key name
	 * @param props
	 *            map of property key/object pairs
	 * @param defValue
	 *            default value if key not found
	 * @return value associated with the given key in the map
	 */
	public static int getInt(String key, Map<?, ?> props, int defValue) {
		Object value = props.get(key);
		int iVal = value == null ? defValue
				: value instanceof Number ? ((Number) value).intValue() : Integer.parseInt(value.toString());
		return iVal;
	}

	/**
	 * Get long value from a map of objects
	 *
	 * @param key
	 *            property key name
	 * @param props
	 *            map of property key/object pairs
	 * @param defValue
	 *            default value if key not found
	 * @return value associated with the given key in the map
	 */
	public static long getLong(String key, Map<?, ?> props, long defValue) {
		Object value = props.get(key);
		long iVal = value == null ? defValue
				: value instanceof Number ? ((Number) value).longValue() : Long.parseLong(value.toString());
		return iVal;
	}

	/**
	 * Get boolean value from a map of objects
	 *
	 * @param key
	 *            property key name
	 * @param props
	 *            map of property key/object pairs
	 * @param defValue
	 *            default value if key not found
	 * @return value associated with the given key in the map
	 */
	public static boolean getBoolean(String key, Map<?, ?> props, boolean defValue) {
		Object value = props.get(key);
		boolean bVal = value == null ? defValue
				: value instanceof Boolean ? ((Boolean) value) : Boolean.parseBoolean(value.toString());
		return bVal;
	}

	/**
	 * Get double value from a map of objects
	 *
	 * @param key
	 *            property key name
	 * @param props
	 *            map of property key/object pairs
	 * @param defValue
	 *            default value if key not found
	 * @return value associated with the given key in the map
	 */
	public static double getDouble(String key, Map<?, ?> props, double defValue) {
		Object value = props.get(key);
		double dVal = value == null ? defValue
				: value instanceof Number ? ((Number) value).doubleValue() : Double.parseDouble(value.toString());
		return dVal;
	}

	/**
	 * Get float value from a map of objects
	 *
	 * @param key
	 *            property key name
	 * @param props
	 *            map of property key/object pairs
	 * @param defValue
	 *            default value if key not found
	 * @return value associated with the given key in the map
	 */
	public static float getFloat(String key, Map<?, ?> props, float defValue) {
		Object value = props.get(key);
		float fVal = value == null ? defValue
				: value instanceof Number ? ((Number) value).floatValue() : Float.parseFloat(value.toString());
		return fVal;
	}

	/**
	 * Get string value from a map of objects
	 *
	 * @param key
	 *            property key name
	 * @param props
	 *            map of property key/object pairs
	 * @param defValue
	 *            default value if key not found
	 * @return value associated with the given key in the map
	 */
	public static String getString(String key, Map<?, ?> props, String defValue) {
		Object value = props.get(key);
		String sVal = value == null ? defValue : value.toString();
		return sVal;
	}

	/**
	 * Create and apply a configurable object
	 *
	 * @param classProp
	 *            name of the property that contains class name (must exist in config)
	 * @param prefix
	 *            property prefix to be used for configuring a new object
	 * @param config
	 *            a map containing all configuration including class name
	 * @return configuration object
	 * @throws ConfigException
	 *             if error creating or applying configuration
	 *
	 */
	public static Object createConfigurableObject(String classProp, String prefix, Map<String, Object> config)
			throws ConfigException {
		Object className = config.get(classProp);
		if (className == null) {
			return null;
		}
		try {
			Object obj = Utils.createInstance(className.toString());
			return Utils.applyConfiguration(prefix, config, obj);
		} catch (ConfigException ce) {
			throw ce;
		} catch (Throwable e) {
			ConfigException ce = new ConfigException(e.getMessage(), config);
			ce.initCause(e);
			throw ce;
		}
	}

	/**
	 * Create and apply a configurable object
	 *
	 * @param classProp
	 *            name of the property that contains class name (must exist in config)
	 * @param prefix
	 *            property prefix to be used for configuring a new object
	 * @param config
	 *            a map containing all configuration including class name
	 * @return configuration object
	 * @throws ConfigException
	 *             if error instantiating configurable object
	 */
	public static Object createConfigurableObject(String classProp, String prefix, Properties config)
			throws ConfigException {
		Object className = config.get(classProp);
		if (className == null) {
			return null;
		}
		try {
			Object obj = Utils.createInstance(className.toString());
			return Utils.applyConfiguration(prefix, config, obj);
		} catch (ConfigException ce) {
			throw ce;
		} catch (Throwable e) {
			ConfigException ce = new ConfigException(e.getMessage(), config);
			ce.initCause(e);
			throw ce;
		}
	}

	/**
	 * Apply settings to a configurable object
	 *
	 * @param prefix
	 *            prefix to be used for pattern matching
	 * @param prop
	 *            list of properties used for patter matching
	 * @param obj
	 *            configurable object to apply settings to
	 * @return configuration object
	 * @throws ConfigException
	 *             if error applying configuration
	 */
	public static Object applyConfiguration(String prefix, Map<String, Object> prop, Object obj)
			throws ConfigException {
		if (obj instanceof Configurable) {
			return applyConfiguration(prefix, prop, (Configurable) obj);
		}
		return obj;
	}

	/**
	 * Apply settings to a configurable object
	 *
	 * @param prefix
	 *            prefix to be used for pattern matching
	 * @param prop
	 *            list of properties used for patter matching
	 * @param obj
	 *            configurable object to apply settings to
	 * @return configuration object
	 * @throws ConfigException
	 *             if error applying configuration
	 */
	public static Object applyConfiguration(String prefix, Properties prop, Object obj) throws ConfigException {
		if (obj instanceof Configurable) {
			return applyConfiguration(prefix, prop, (Configurable) obj);
		}
		return obj;
	}

	/**
	 * Apply settings to a configurable object
	 *
	 * @param prefix
	 *            prefix to be used for pattern matching
	 * @param prop
	 *            list of properties used for patter matching
	 * @param cfg
	 *            configurable object to apply settings to
	 * @return configuration object
	 * @throws ConfigException
	 *             if error applying configuration
	 */
	public static Configurable applyConfiguration(String prefix, Map<String, Object> prop, Configurable cfg)
			throws ConfigException {
		cfg.setConfiguration(getAttributes(prefix, prop));
		return cfg;
	}

	/**
	 * Apply settings to a configurable object
	 *
	 * @param prefix
	 *            prefix to be used for pattern matching
	 * @param prop
	 *            list of properties used for patter matching
	 * @param cfg
	 *            configurable object to apply settings to
	 * @return configuration object
	 * @throws ConfigException
	 *             if error applying configuration
	 */
	public static Configurable applyConfiguration(String prefix, Properties prop, Configurable cfg)
			throws ConfigException {
		cfg.setConfiguration(getAttributes(prefix, prop));
		return cfg;
	}

	/**
	 * Get object properties that match a certain prefix. New set of keys in the resulting map will exclude the prefix.
	 *
	 * @param prefix
	 *            prefix to be used for pattern matching
	 * @param p
	 *            list of properties used for patter matching
	 *
	 * @return a map containing only those attributes that match a prefix.
	 */
	public static Map<String, Object> getAttributes(String prefix, Map<String, Object> p) {
		HashMap<String, Object> settings = new HashMap<String, Object>(11);
		for (Entry<String, Object> entry : p.entrySet()) {
			String key = entry.getKey().toString();
			if (key.startsWith(prefix)) {
				settings.put(key.substring(prefix.length()), entry.getValue());
			}
		}
		return settings;
	}

	/**
	 * Get object properties that match a certain prefix. New set of keys in the resulting map will exclude the prefix.
	 *
	 * @param prefix
	 *            prefix to be used for pattern matching
	 * @param p
	 *            list of properties used for patter matching
	 *
	 * @return a map containing only those attributes that match a prefix.
	 */
	public static Map<String, Object> getAttributes(String prefix, Properties p) {
		HashMap<String, Object> settings = new HashMap<String, Object>(11);
		for (Entry<Object, Object> entry : p.entrySet()) {
			String key = entry.getKey().toString();
			if (key.startsWith(prefix)) {
				settings.put(key.substring(prefix.length()), entry.getValue());
			}
		}
		return settings;
	}

	/**
	 * Create object instance based on specific class name
	 *
	 * @param className
	 *            name of the class
	 *
	 * @return instance of the objects specified by the class name
	 * @throws IllegalAccessException
	 *             if the class or its nullary constructor is not accessible
	 * @throws InstantiationException
	 *             if class is abstract, an interface, an array class, a primitive type, or void; or if the class has no
	 *             nullary constructor; or if the instantiation fails for some other reason
	 * @throws ClassNotFoundException
	 *             if the class cannot be located
	 */
	public static Object createInstance(String className)
			throws InstantiationException, IllegalAccessException, ClassNotFoundException {
		if (className == null) {
			return null;
		}
		Class<?> classObj = Class.forName(className);
		return classObj.newInstance();
	}

	/**
	 * Create object instance based on specific class name and given parameters
	 *
	 * @param className
	 *            name of the class
	 * @param args
	 *            arguments to be passed to the constructor
	 * @param types
	 *            list of parameter types
	 *
	 * @return instance of the objects specified by the class name
	 * @throws Exception
	 *             if error creating instance
	 */
	public static Object createInstance(String className, Object[] args, Class<?>... types) throws Exception {
		if (className == null) {
			return null;
		}
		Class<?> classObj = Class.forName(className);
		Constructor<?> ct = classObj.getConstructor(types);
		return ct.newInstance(args);
	}

	/**
	 * Serialize a given object into a byte array
	 *
	 * @param obj
	 *            serializable object
	 *
	 * @return byte array containing flat object
	 */
	public static byte[] serialize(Serializable obj) {
		return SerializationUtils.serialize(obj);
	}

	/**
	 * Serialize a given object into a byte array
	 *
	 * @param bytes
	 *            containing serializable object
	 *
	 * @return object
	 */
	public static Object deserialize(byte[] bytes) {
		return SerializationUtils.deserialize(bytes);
	}

	/**
	 * Checks whether provided number value is special: (@code 'Infinity'} or {@code 'NaN'}.
	 *
	 * @param value
	 *            number to check
	 * @return {@code true} if number value is (@code 'Infinity'} or {@code 'NaN'}, {@code false} - otherwise
	 *
	 * @see Float#isInfinite()
	 * @see Float#isNaN()
	 * @see Double#isInfinite(double)
	 * @see Double#isNaN(double)
	 */
	public static boolean isSpecialNumberValue(Number value) {
		if (value instanceof Double) {
			Double dValue = (Double) value;

			return dValue.isInfinite() || dValue.isNaN();
		} else if (value instanceof Float) {
			Float fValue = (Float) value;

			return fValue.isInfinite() || fValue.isNaN();
		} else {
			double dValue = value.doubleValue();

			return Double.isInfinite(dValue) || Double.isNaN(dValue);
		}
	}

	/**
	 * Returns the appropriate string representation for the specified object.
	 *
	 * @param value
	 *            object to convert to string representation
	 *
	 * @return string representation of object
	 */
	public static String toString(Object value) {
		if (value instanceof int[]) {
			return Arrays.toString((int[]) value);
		}
		if (value instanceof byte[]) {
			return Arrays.toString((byte[]) value);
		}
		if (value instanceof char[]) {
			return Arrays.toString((char[]) value);
		}
		if (value instanceof long[]) {
			return Arrays.toString((long[]) value);
		}
		if (value instanceof float[]) {
			return Arrays.toString((float[]) value);
		}
		if (value instanceof short[]) {
			return Arrays.toString((short[]) value);
		}
		if (value instanceof double[]) {
			return Arrays.toString((double[]) value);
		}
		if (value instanceof boolean[]) {
			return Arrays.toString((boolean[]) value);
		}
		if (value instanceof Object[]) {
			return toStringDeep((Object[]) value);
		}
		if (value instanceof Collection) {
			Collection<?> c = (Collection<?>) value;
			return toString(c.toArray());
		}
		if (value instanceof Map) {
			Map<?, ?> m = (Map<?, ?>) value;
			return toString(m.entrySet());
		}

		return String.valueOf(value);
	}

	/**
	 * Returns the appropriate string representation for the specified array.
	 *
	 * @param a
	 *            array to convert to string representation
	 *
	 * @return string representation of array
	 */
	public static String toStringDeep(Object[] a) {
		if (a == null) {
			return "null"; // NON-NLS
		}

		int iMax = a.length - 1;
		if (iMax == -1) {
			return "[]"; // NON-NLS
		}

		StringBuilder b = new StringBuilder(128);
		b.append('[');
		for (int i = 0;; i++) {
			b.append(toString(a[i]));
			if (i == iMax) {
				return b.append(']').toString();
			}
			b.append(", "); // NON-NLS
		}
	}

	/**
	 * Performs <tt>source</tt> string contents <tt>os</tt> replacement with provided new fragment <tt>ns</tt>.
	 *
	 * @param source
	 *            source string
	 * @param os
	 *            fragment to be replaced
	 * @param ns
	 *            replacement fragment
	 * @return string having replaced content
	 */
	public static String replace(String source, String os, String ns) {
		if (source == null) {
			return null;
		}
		int i = 0;
		if ((i = source.indexOf(os, i)) >= 0) {
			char[] sourceArray = source.toCharArray();
			char[] nsArray = ns.toCharArray();
			int oLength = os.length();
			StringBuilder buf = new StringBuilder(sourceArray.length);
			buf.append(sourceArray, 0, i).append(nsArray);
			i += oLength;
			int j = i;
			// Replace all remaining instances of oldString with newString.
			while ((i = source.indexOf(os, i)) > 0) {
				buf.append(sourceArray, j, i - j).append(nsArray);
				i += oLength;
				j = i;
			}
			buf.append(sourceArray, j, sourceArray.length - j);
			source = Utils.getString(buf);
		}
		return source;
	}

	/**
	 * Performs provided string contents replacement using symbols defined in {@code replacements} map.
	 *
	 * @param str
	 *            string to apply replacements
	 * @param replacements
	 *            replacements map
	 * @return string having applied replacements
	 *
	 * @see #replace(String, String, String)
	 */
	public static String replace(String str, Map<String, String> replacements) {
		if (StringUtils.isNotEmpty(str)) {
			for (Map.Entry<String, String> kre : replacements.entrySet()) {
				str = replace(str, kre.getKey(), kre.getValue());
			}
		}

		return str;
	}

	/**
	 * Parses replacements configuration string and puts replacements into provided map.
	 *
	 * @param repCfgStr
	 *            replacements configuration string
	 * @param replacementsMap
	 *            replacements map to alter
	 */
	public static void parseReplacements(String repCfgStr, Map<String, String> replacementsMap) {
		Matcher m = Utils.REP_CFG_PATTERN.matcher(repCfgStr);

		while (m.find()) {
			replacementsMap.put(StringEscapeUtils.unescapeJava(m.group(1)), StringEscapeUtils.unescapeJava(m.group(3)));
		}
	}

	/**
	 * Returns an input stream for reading the specified resource.
	 * <p>
	 * Does all the same as {@link #getResourceAsStream(Class, String)}, just setting resource loader {@code clazz} to
	 * {@code null}.
	 *
	 * @param resourceName
	 *            name (path) of the desired resource
	 * @return input stream to read the resource, or {@code null} if the resource could not be found
	 *
	 * @see #getResourceAsStream(Class, String)
	 */
	public static InputStream getResourceAsStream(String resourceName) {
		return getResourceAsStream(null, resourceName);
	}

	/**
	 * Returns an input stream for reading the specified resource.
	 * <p>
	 * This method takes provided {@code resourceName} builds two additional resource paths: absolute and relative. Then
	 * tries to load resource using this sequence:
	 * <ul>
	 * <li>over {@link java.lang.ClassLoader} using provided resource name (path)</li>
	 * <li>over {@link java.lang.ClassLoader} using absolute resource path</li>
	 * <li>over {@link java.lang.Class} using provided resource name (path)</li>
	 * <li>over {@link java.lang.Class} using absolute resource path</li>
	 * <li>over {@link java.lang.Class} using relative resource path</li>
	 * </ul>
	 *
	 * @param clazz
	 *            class to use for resource loading, or {@code null} to use {@link Thread#getContextClassLoader()}
	 * @param resourceName
	 *            name (path) of the desired resource
	 * @return input stream to read the resource, or {@code null} if the resource could not be found
	 *
	 * @see java.lang.ClassLoader#getResourceAsStream(String)
	 * @see Class#getResourceAsStream(String)
	 * @see Thread#getContextClassLoader()
	 */
	public static InputStream getResourceAsStream(Class<?> clazz, String resourceName) {
		if (StringUtils.isEmpty(resourceName)) {
			return null;
		}

		String aResourceName;
		String rResourceName;
		if (resourceName.startsWith("/")) {
			aResourceName = resourceName.substring(1);
			rResourceName = resourceName;
		} else {
			aResourceName = resourceName;
			rResourceName = "/" + resourceName;
		}

		Class<?> lClass = clazz == null ? Thread.currentThread().getClass() : clazz;
		ClassLoader cl = clazz == null ? Thread.currentThread().getContextClassLoader() : clazz.getClassLoader();

		InputStream ins = cl.getResourceAsStream(resourceName);
		if (ins == null && StringUtils.isNotEmpty(aResourceName)) {
			ins = cl.getResourceAsStream(aResourceName);
		}
		if (ins == null) {
			ins = lClass.getResourceAsStream(resourceName);
		}
		if (ins == null && StringUtils.isNotEmpty(aResourceName)) {
			ins = lClass.getResourceAsStream(aResourceName);
		}
		if (ins == null && StringUtils.isNotEmpty(rResourceName)) {
			ins = lClass.getResourceAsStream(rResourceName);
		}

		return ins;
	}
}<|MERGE_RESOLUTION|>--- conflicted
+++ resolved
@@ -547,10 +547,7 @@
 		if (str == null) {
 			return str;
 		}
-<<<<<<< HEAD
-=======
 		
->>>>>>> 8c76adc1
 		int length = str.length() - lastNo;
 		if (length > 0) {
 			String fake = str.substring(0, length);
@@ -578,10 +575,7 @@
 		if (str == null) {
 			return str;
 		}
-<<<<<<< HEAD
-=======
 		
->>>>>>> 8c76adc1
 		int length = str.length() - startNo;
 		if (length > 0) {
 			String fake = str.substring(startNo, str.length());
