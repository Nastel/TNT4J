/*
 * Copyright 2014-2018 JKOOL, LLC.
 *
 * Licensed under the Apache License, Version 2.0 (the "License");
 * you may not use this file except in compliance with the License.
 * You may obtain a copy of the License at
 *
 *     http://www.apache.org/licenses/LICENSE-2.0
 *
 * Unless required by applicable law or agreed to in writing, software
 * distributed under the License is distributed on an "AS IS" BASIS,
 * WITHOUT WARRANTIES OR CONDITIONS OF ANY KIND, either express or implied.
 * See the License for the specific language governing permissions and
 * limitations under the License.
 */
package com.jkoolcloud.tnt4j.tracker;

import java.io.IOException;
import java.net.URISyntaxException;
import java.util.Collection;
import java.util.EmptyStackException;
import java.util.LinkedHashMap;
import java.util.Map;
import java.util.concurrent.atomic.AtomicLong;

import com.jkoolcloud.tnt4j.config.TrackerConfig;
import com.jkoolcloud.tnt4j.core.*;
import com.jkoolcloud.tnt4j.selector.TrackingSelector;
import com.jkoolcloud.tnt4j.sink.DefaultEventSinkFactory;
import com.jkoolcloud.tnt4j.sink.EventSink;
import com.jkoolcloud.tnt4j.sink.SinkError;
import com.jkoolcloud.tnt4j.sink.SinkErrorListener;
import com.jkoolcloud.tnt4j.source.Source;
import com.jkoolcloud.tnt4j.utils.LightStack;
import com.jkoolcloud.tnt4j.utils.Utils;

/**
 * <p>
 * Concrete class that implements {@link Tracker} interface. This class implements integration with {@link EventSink}.
 * Do not use this class directly. This class is instantiated by the {@code DefaultTrackerFactory.getInstance(...)} or
 * {@code TrackingLogger.getInstance(...)} calls. Access to this class is thread safe. {@code TrackingLogger.tnt(...)}
 * method will trigger logging to {@link EventSink} configured in {@link TrackerConfig}.
 * </p>
 *
 * @see TrackerConfig
 * @see TrackingEvent
 * @see TrackingActivity
 * @see EventSink
 * @see OpLevel
 * @see Source
 *
 * @version $Revision: 21 $
 *
 */
public class TrackerImpl implements Tracker, SinkErrorListener {
	private static EventSink logger = DefaultEventSinkFactory.defaultEventSink(TrackerImpl.class);
	private static ThreadLocal<LightStack<TrackingActivity>> ACTIVITY_STACK = new ThreadLocal<>();

	public static final String DEFAULT_SNAPSHOT_CAT_KEY = "tracker.default.snapshot.category";
	public static final String DEFAULT_SNAPSHOT_CATEGORY = "None";

	public static final String KEY_CONFIG_SOURCE = "config";
	public static final NullActivity NULL_ACTIVITY = new NullActivity();
	public static final NullEvent NULL_EVENT = new NullEvent(null);

	private String id;
	private EventSink eventSink;
	private TrackerConfig tConfig;
	private TrackingSelector selector;
	private TrackingFilter filter;

	// tracker statistics
	private AtomicLong activityCount = new AtomicLong(0);
	private AtomicLong eventCount = new AtomicLong(0);
	private AtomicLong msgCount = new AtomicLong(0);
	private AtomicLong snapCount = new AtomicLong(0);
	private AtomicLong errorCount = new AtomicLong(0);
	private AtomicLong dropCount = new AtomicLong(0);
	private AtomicLong pushCount = new AtomicLong(0);
	private AtomicLong popCount = new AtomicLong(0);
	private AtomicLong noopCount = new AtomicLong(0);
	private AtomicLong overheadNanos = new AtomicLong(0);
	private volatile boolean keepContext = false;

	protected TrackerImpl(TrackerConfig config) {
		this(config, false);
	}

	protected TrackerImpl(TrackerConfig config, boolean keepContext) {
		if (!config.isBuilt()) {
			throw new IllegalArgumentException("Uninitialized tracker configuration: use config.build()");
		}
		this.keepContext = keepContext;
		this.tConfig = config;
		this.id = newUUID();
		this.selector = tConfig.getTrackingSelector();
		this.eventSink = tConfig.getEventSink();
		open();
	}

	private void openIOHandle(Handle handle) {
		try {
			handle.open();
		} catch (IOException ioe) {
			errorCount.incrementAndGet();
			logger.log(OpLevel.ERROR,
					"Failed to open handle={4}, vm.name={0}, tid={1}, event.sink={2}, source={3}, reason={5}",
					Utils.getVMName(), Thread.currentThread().getId(), eventSink, getSource(), handle,
					Utils.getExceptionMessages(ioe), ioe);
		} catch (Throwable e) {
			errorCount.incrementAndGet();
			logger.log(OpLevel.ERROR, "Failed to open handle={4}, vm.name={0}, tid={1}, event.sink={2}, source={3}",
					Utils.getVMName(), Thread.currentThread().getId(), eventSink, getSource(), handle, e);
		}
	}

	private synchronized void openEventSink() {
		try {
			if (tConfig.getSinkErrorListener() != null) {
				eventSink.addSinkErrorListener(tConfig.getSinkErrorListener());
			}
			if (tConfig.getSinkLogEventListener() != null) {
				eventSink.addSinkLogEventListener(tConfig.getSinkLogEventListener());
			}
			if (tConfig.getSinkEventFilter() != null) {
				eventSink.addSinkEventFilter(tConfig.getSinkEventFilter());
			}
			eventSink.addSinkErrorListener(this);
			eventSink.open();
		} catch (IOException ioe) {
			errorCount.incrementAndGet();
			logger.log(OpLevel.ERROR,
					"Failed to open event sink vm.name={0}, tid={1}, event.sink={2}, source={3}, reason={4}",
					Utils.getVMName(), Thread.currentThread().getId(), eventSink, getSource(),
					Utils.getExceptionMessages(ioe), ioe);
		} catch (Throwable e) {
			errorCount.incrementAndGet();
			logger.log(OpLevel.ERROR, "Failed to open event sink vm.name={0}, tid={1}, event.sink={2}, source={3}",
					Utils.getVMName(), Thread.currentThread().getId(), eventSink, getSource(), e);
		}
	}

	private synchronized void closeEventSink() {
		try {
			if (eventSink != null) {
				if (tConfig.getSinkLogEventListener() != null) {
					eventSink.removeSinkLogEventListener(tConfig.getSinkLogEventListener());
				}
				if (tConfig.getSinkEventFilter() != null) {
					eventSink.removeSinkEventFilter(tConfig.getSinkEventFilter());
				}
				if (tConfig.getSinkErrorListener() != null) {
					eventSink.removeSinkErrorListener(tConfig.getSinkErrorListener());
				}
				eventSink.removeSinkErrorListener(this);
				eventSink.flush();
				eventSink.close();
			}
		} catch (IOException ioe) {
			errorCount.incrementAndGet();
			logger.log(OpLevel.ERROR,
					"Failed to close event sink vm.name={0}, tid={1}, event.sink={2}, source={3}, reason={4}",
					Utils.getVMName(), Thread.currentThread().getId(), eventSink, getSource(),
					Utils.getExceptionMessages(ioe), ioe);
		} catch (Throwable e) {
			errorCount.incrementAndGet();
			logger.log(OpLevel.ERROR, "Failed to close event sink vm.name={0}, tid={1}, event.sink={2}, source={3}",
					Utils.getVMName(), Thread.currentThread().getId(), eventSink, getSource(), e);
		}
	}

	private synchronized void resetEventSink() {
		try {
			if (eventSink != null) {
				eventSink.flush();
				eventSink.close();
			}
		} catch (IOException ioe) {
			errorCount.incrementAndGet();
			logger.log(OpLevel.ERROR,
					"Failed to reset event sink vm.name={0}, tid={1}, event.sink={2}, source={3}, reason={4}",
					Utils.getVMName(), Thread.currentThread().getId(), eventSink, getSource(),
					Utils.getExceptionMessages(ioe), ioe);
		} catch (Throwable e) {
			errorCount.incrementAndGet();
			logger.log(OpLevel.ERROR, "Failed to reset event sink vm.name={0}, tid={1}, event.sink={2}, source={3}",
					Utils.getVMName(), Thread.currentThread().getId(), eventSink, getSource(), e);
		}
	}

<<<<<<< HEAD
	private void checkSinkState() throws IOException, URISyntaxException {
		if (!eventSink.isOpen()) {
			eventSink.open();
		}
	}

	private void reportActivity(TrackingActivity activity) throws IOException, URISyntaxException {
		if (!activity.isStopped()) {
			activity.stop();
=======
	private void _repotItem(TrackingActivity activity) throws IOException, URISyntaxException {
		try {
			if (!eventSink.isOpen()) {
				eventSink.open();
			}
		} finally {
			if (!activity.isStopped()) {
				activity.stop();
			}
			eventSink.log(activity);
			snapCount.addAndGet(activity.getSnapshotCount());
			activityCount.incrementAndGet();
>>>>>>> 8a9cf2d0
		}

		checkSinkState();

		eventSink.log(activity);
		snapCount.addAndGet(activity.getSnapshotCount());
		activityCount.incrementAndGet();
	}

<<<<<<< HEAD
	private void reportEvent(TrackingEvent event) throws IOException, URISyntaxException {
		if (!event.isStopped()) {
			event.stop();
=======
	private void _repotItem(TrackingEvent event) throws IOException, URISyntaxException {
		try {
			if (!eventSink.isOpen()) {
				eventSink.open();
			}
		} finally {
			if (!event.isStopped()) {
				event.stop();
			}
			eventSink.log(event);
			eventCount.incrementAndGet();
>>>>>>> 8a9cf2d0
		}

		checkSinkState();

		eventSink.log(event);
		eventCount.incrementAndGet();
	}

	private void _repotItem(Snapshot snap) throws IOException, URISyntaxException {
		try {
			if (!eventSink.isOpen()) {
				eventSink.open();
			}
		} finally {
			eventSink.log(snap);
			snapCount.incrementAndGet();
		}
	}

	private boolean isTrackingEnabled(OpLevel level, Object... args) {
		if (filter == null) {
			return true;
		}
		return filter.isTrackingEnabled(this, level, args);
	}

	/**
	 * Push an instance of {@link TrackingActivity} on top of the stack. Invoke this when activity starts. The stack is
	 * maintained per thread in thread local.
	 *
	 * @param item
	 *            activity to be pushed on the current stack
	 * @return current tracker instance
	 */
	protected Tracker push(TrackingActivity item) {
		if (!keepContext) {
			return this;
		}
		LightStack<TrackingActivity> stack = ACTIVITY_STACK.get();
		if (stack == null) {
			stack = new LightStack<>();
			ACTIVITY_STACK.set(stack);
		}
		// associate with the parent activity if there is any
		TrackingActivity parent = stack.peek(null);
		if (parent != null) {
			parent.add(item);
		}
		stack.push(item);
		pushCount.incrementAndGet();
		return this;
	}

	/**
	 * Pop an instance of {@link TrackingActivity} from the top the stack. Invoke this method when activity stops. The
	 * stack is maintained per thread in thread local.
	 *
	 * @param item
	 *            activity to be popped from the current stack
	 * @return current tracker instance
	 * @exception EmptyStackException
	 *                if this stack is empty.
	 * @exception IllegalStateException
	 *                if the top of the stack is not the item
	 */
	protected Tracker pop(TrackingActivity item) {
		if (!keepContext) {
			return this;
		}
		LightStack<TrackingActivity> stack = ACTIVITY_STACK.get();
		if (stack != null) {
			stack.pop(item);
			popCount.incrementAndGet();
		}
		return this;
	}

	/**
	 * Add a given number of nanoseconds to overhead count. Should be called by package members to account for tracking
	 * overhead.
	 *
	 * @param delta
	 *            amount to add to overhead count
	 * @return current tracker instance
	 */
	protected long countOverheadNanos(long delta) {
		return overheadNanos.addAndGet(delta);
	}

	@Override
	public String toString() {
		return getClass().getSimpleName()
				+ "{jid=" + Integer.toHexString(System.identityHashCode(this))
				+ ", name=" + getSource().getName()
				+ ", keep.context=" + keepContext
				+ ", sink=" + eventSink
				+ "}";
	}

	@Override
	public Map<String, Object> getStats() {
		Map<String, Object> stats = new LinkedHashMap<>();
		getStats(stats);
		return stats;
	}

	@Override
	public KeyValueStats getStats(Map<String, Object> stats) {
		stats.put(Utils.qualify(this, KEY_ACTIVITY_COUNT), activityCount.get());
		stats.put(Utils.qualify(this, KEY_EVENT_COUNT), eventCount.get());
		stats.put(Utils.qualify(this, KEY_MSG_COUNT), msgCount.get());
		stats.put(Utils.qualify(this, KEY_SNAPSHOT_COUNT), snapCount.get());
		stats.put(Utils.qualify(this, KEY_ERROR_COUNT), errorCount.get());
		stats.put(Utils.qualify(this, KEY_NOOP_COUNT), noopCount.get());
		stats.put(Utils.qualify(this, KEY_DROP_COUNT), dropCount.get());
		stats.put(Utils.qualify(this, KEY_ACTIVITIES_STARTED), pushCount.get());
		stats.put(Utils.qualify(this, KEY_ACTIVITIES_STOPPED), popCount.get());
		stats.put(Utils.qualify(this, KEY_STACK_DEPTH), getStackSize());
		stats.put(Utils.qualify(this, KEY_OVERHEAD_USEC), overheadNanos.get() / 1000);
		if (eventSink != null) {
			eventSink.getStats(stats);
		}
		return this;
	}

	@Override
	public void resetStats() {
		activityCount.set(0);
		eventCount.set(0);
		msgCount.set(0);
		snapCount.set(0);
		errorCount.set(0);
		dropCount.set(0);
		pushCount.set(0);
		popCount.set(0);
		noopCount.set(0);
		overheadNanos.set(0);
		if (eventSink != null) {
			eventSink.resetStats();
		}
	}

	@Override
	public TrackingActivity getCurrentActivity() {
		LightStack<TrackingActivity> stack = ACTIVITY_STACK.get();
		if (stack != null) {
			return stack.peek(NULL_ACTIVITY);
		} else {
			return NULL_ACTIVITY;
		}
	}

	@Override
	public TrackingActivity getRootActivity() {
		LightStack<TrackingActivity> stack = ACTIVITY_STACK.get();
		if (stack != null) {
			TrackingActivity root = stack.get(0);
			return root != null ? root : NULL_ACTIVITY;
		} else {
			return NULL_ACTIVITY;
		}
	}

	@Override
	public StackTraceElement[] getStackTrace() {
		StackTraceElement[] activityTrace = null;
		LightStack<TrackingActivity> stack = ACTIVITY_STACK.get();
		if ((stack != null) && (!stack.isEmpty())) {
			activityTrace = new StackTraceElement[stack.size()];
			int index = 0;
			for (int i = (stack.size() - 1); i >= 0; i--) {
				TrackingActivity act = stack.get(i);
				activityTrace[index++] = new StackTraceElement(act.getSource().getName(), act.getResolvedName(),
						act.getTrackingId() + ":" + act.getParentId(), act.getIdCount());
			}
		}
		return activityTrace;
	}

	@Override
	public TrackingActivity[] getActivityStack() {
		TrackingActivity[] activityTrace = null;
		LightStack<TrackingActivity> stack = ACTIVITY_STACK.get();
		if ((stack != null) && (!stack.isEmpty())) {
			activityTrace = new TrackingActivity[stack.size()];
			int index = 0;
			for (int i = (stack.size() - 1); i >= 0; i--) {
				TrackingActivity act = stack.get(i);
				activityTrace[index++] = act;
			}
		}
		return activityTrace;
	}

	@Override
	public int getStackSize() {
		LightStack<TrackingActivity> stack = ACTIVITY_STACK.get();
		return stack != null ? stack.size() : 0;
	}

	@Override
	public void setTrackingFilter(TrackingFilter tfilt) {
		filter = tfilt;
	}

	@Override
	public Source getSource() {
		return tConfig.getSource();
	}

	@Override
	public EventSink getEventSink() {
		return eventSink;
	}

	@Override
	public TrackingActivity newActivity() {
		return newActivity(OpLevel.INFO, Operation.NOOP);
	}

	@Override
	public TrackingActivity newActivity(OpLevel level) {
		return newActivity(level, Operation.NOOP);
	}

	@Override
	public TrackingActivity newActivity(OpLevel level, String name) {
		return newActivity(level, name, null);
	}

	@Override
	public TrackingActivity newActivity(OpLevel level, String name, String signature) {
		long start = System.nanoTime();
		try {
			if (!isTrackingEnabled(level, name, signature)) {
				return NULL_ACTIVITY;
			}
			signature = (signature == null) ? newUUID() : signature;
			TrackingActivity activity = new TrackingActivity(level, name, signature, this);
			activity.setPID(Utils.getVMPID());
			if (tConfig.getActivityListener() != null) {
				activity.addActivityListener(tConfig.getActivityListener());
			}
			return activity;
		} finally {
			countOverheadNanos(System.nanoTime() - start);
		}
	}

	@Override
	public void tnt(TrackingActivity activity) {
		long start = System.nanoTime();
		try {
<<<<<<< HEAD
			if (activity.isNoop()) {
=======
			if (!activity.isNoop()) {
				_repotItem(activity);
			} else {
>>>>>>> 8a9cf2d0
				noopCount.incrementAndGet();
			} else {
				reportActivity(activity);
			}
		} catch (Throwable ex) {
			dropCount.incrementAndGet();
			if (logger.isSet(OpLevel.DEBUG)) {
				logger.log(OpLevel.ERROR,
						"Failed to track activity: signature={0}, tid={1}, event.sink={2}, source={3}",
						activity.getTrackingId(), Thread.currentThread().getId(), eventSink, getSource(), ex);
			}
		} finally {
			countOverheadNanos(System.nanoTime() - start);
		}
	}

	@Override
	public void tnt(TrackingEvent event) {
		long start = System.nanoTime();
		try {
<<<<<<< HEAD
			if (event.isNoop()) {
=======
			if (!event.isNoop()) {
				_repotItem(event);
			} else {
>>>>>>> 8a9cf2d0
				noopCount.incrementAndGet();
			} else {
				reportEvent(event);
			}
		} catch (Throwable ex) {
			dropCount.incrementAndGet();
			if (logger.isSet(OpLevel.DEBUG)) {
				logger.log(OpLevel.ERROR, "Failed to track event: signature={0}, tid={1}, event.sink={2}, source={3}",
						event.getTrackingId(), Thread.currentThread().getId(), eventSink, getSource(), ex);
			}
		} finally {
			countOverheadNanos(System.nanoTime() - start);
		}
	}

	@Override
	public void tnt(Snapshot snapshot) {
		long start = System.nanoTime();
		try {
<<<<<<< HEAD
			checkSinkState();
			eventSink.log(snapshot);
			snapCount.incrementAndGet();
=======
			_repotItem(snapshot);
>>>>>>> 8a9cf2d0
		} catch (Throwable ex) {
			dropCount.incrementAndGet();
			if (logger.isSet(OpLevel.DEBUG)) {
				logger.log(OpLevel.ERROR,
						"Failed to track snapshot: signature={0}, tid={1}, event.sink={2}, snapshot={3}",
						snapshot.getTrackingId(), Thread.currentThread().getId(), eventSink, snapshot, ex);
			}
		} finally {
			countOverheadNanos(System.nanoTime() - start);
		}
	}

	@Override
	public void log(OpLevel sev, String msg, Object... args) {
		long start = System.nanoTime();
		try {
			checkSinkState();
			eventSink.log(eventSink.getTTL(), getSource(), sev, msg, args);
			msgCount.incrementAndGet();
		} catch (Throwable ex) {
			dropCount.incrementAndGet();
			if (logger.isSet(OpLevel.DEBUG)) {
				logger.log(OpLevel.ERROR, "Failed to log message: severity={0}, msg={1}", sev, msg, ex);
			}
		} finally {
			countOverheadNanos(System.nanoTime() - start);
		}
	}

	@Override
	public TrackingEvent newEvent(String opName, String msg, Object... args) {
		long start = System.nanoTime();
		try {
			if (!isTrackingEnabled(OpLevel.NONE, opName, msg, args)) {
				return NULL_EVENT;
			}
			TrackingEvent event = new TrackingEvent(this, getSource(), OpLevel.NONE, opName, (String) null, msg, args);
			event.getOperation().setUser(tConfig.getSource().getUser());
			return event;
		} finally {
			countOverheadNanos(System.nanoTime() - start);
		}
	}

	@Override
	public TrackingEvent newEvent(OpLevel severity, String opName, String correlator, String msg, Object... args) {
		long start = System.nanoTime();
		try {
			if (!isTrackingEnabled(severity, opName, correlator, msg, args)) {
				return NULL_EVENT;
			}
			TrackingEvent event = new TrackingEvent(this, getSource(), severity, opName, correlator, msg, args);
			event.getOperation().setUser(tConfig.getSource().getUser());
			return event;
		} finally {
			countOverheadNanos(System.nanoTime() - start);
		}
	}

	@Override
	public TrackingEvent newEvent(OpLevel severity, OpType opType, String opName, String correlator, String tag,
			String msg, Object... args) {
		long start = System.nanoTime();
		try {
			if (!isTrackingEnabled(severity, opName, correlator, tag, msg, args)) {
				return NULL_EVENT;
			}
			TrackingEvent event = new TrackingEvent(this, getSource(), severity, opType, opName, correlator, tag, msg,
					args);
			event.getOperation().setUser(tConfig.getSource().getUser());
			return event;
		} finally {
			countOverheadNanos(System.nanoTime() - start);
		}
	}

	@Override
	public TrackingEvent newEvent(OpLevel severity, String opName, String correlator, byte[] msg, Object... args) {
		long start = System.nanoTime();
		try {
			if (!isTrackingEnabled(severity, opName, correlator, msg, args)) {
				return NULL_EVENT;
			}
			TrackingEvent event = new TrackingEvent(this, getSource(), severity, opName, correlator, msg, args);
			event.getOperation().setUser(tConfig.getSource().getUser());
			return event;
		} finally {
			countOverheadNanos(System.nanoTime() - start);
		}
	}

	@Override
	public TrackingEvent newEvent(OpLevel severity, OpType opType, String opName, String correlator, String tag,
			byte[] msg, Object... args) {
		long start = System.nanoTime();
		try {
			if (!isTrackingEnabled(severity, opName, correlator, tag, msg, args)) {
				return NULL_EVENT;
			}
			TrackingEvent event = new TrackingEvent(this, getSource(), severity, opType, opName, correlator, tag, msg,
					args);
			event.getOperation().setUser(tConfig.getSource().getUser());
			return event;
		} finally {
			countOverheadNanos(System.nanoTime() - start);
		}
	}

	@Override
	public TrackingEvent newEvent(OpLevel severity, String opName, Collection<String> correlators, String msg,
			Object... args) {
		long start = System.nanoTime();
		try {
			if (!isTrackingEnabled(severity, opName, correlators, msg, args)) {
				return NULL_EVENT;
			}
			TrackingEvent event = new TrackingEvent(this, getSource(), severity, opName, correlators, msg, args);
			event.getOperation().setUser(tConfig.getSource().getUser());
			return event;
		} finally {
			countOverheadNanos(System.nanoTime() - start);
		}
	}

	@Override
	public TrackingEvent newEvent(OpLevel severity, OpType opType, String opName, Collection<String> correlators,
			Collection<String> tags, String msg, Object... args) {
		long start = System.nanoTime();
		try {
			if (!isTrackingEnabled(severity, opName, correlators, tags, msg, args)) {
				return NULL_EVENT;
			}
			TrackingEvent event = new TrackingEvent(this, getSource(), severity, opType, opName, correlators, tags, msg,
					args);
			event.getOperation().setUser(tConfig.getSource().getUser());
			return event;
		} finally {
			countOverheadNanos(System.nanoTime() - start);
		}
	}

	@Override
	public TrackingEvent newEvent(OpLevel severity, String opName, Collection<String> correlators, byte[] msg,
			Object... args) {
		long start = System.nanoTime();
		try {
			if (!isTrackingEnabled(severity, opName, correlators, msg, args)) {
				return NULL_EVENT;
			}
			TrackingEvent event = new TrackingEvent(this, getSource(), severity, opName, correlators, msg, args);
			event.getOperation().setUser(tConfig.getSource().getUser());
			return event;
		} finally {
			countOverheadNanos(System.nanoTime() - start);
		}
	}

	@Override
	public TrackingEvent newEvent(OpLevel severity, OpType opType, String opName, Collection<String> correlators,
			Collection<String> tags, byte[] msg, Object... args) {
		long start = System.nanoTime();
		try {
			if (!isTrackingEnabled(severity, opName, correlators, tags, msg, args)) {
				return NULL_EVENT;
			}
			TrackingEvent event = new TrackingEvent(this, getSource(), severity, opType, opName, correlators, tags, msg,
					args);
			event.getOperation().setUser(tConfig.getSource().getUser());
			return event;
		} finally {
			countOverheadNanos(System.nanoTime() - start);
		}
	}

	@Override
	protected void finalize() throws Throwable {
		try {
			close();
		} finally {
			super.finalize();
		}
	}

	@Override
	public TrackingSelector getTrackingSelector() {
		return selector;
	}

	@Override
	public TrackerConfig getConfiguration() {
		return tConfig;
	}

	@Override
	public boolean isOpen() {
		return Utils.isOpen(eventSink);
	}

	@Override
	public synchronized void open() {
		if (!isOpen()) {
			openIOHandle(selector);
			openEventSink();
			logger.log(OpLevel.DEBUG, "Tracker opened vm.name={0}, tid={1}, event.sink={2}, source={3}",
					Utils.getVMName(), Thread.currentThread().getId(), eventSink, getSource());
		}
	}

	@Override
	public synchronized void close() {
		if (!isOpen()) {
			return;
		}
		try {
			closeEventSink();
			Utils.close(selector);
			logger.log(OpLevel.DEBUG, "Tracker closed vm.name={0}, tid={1}, event.sink={2}, source={3}",
					Utils.getVMName(), Thread.currentThread().getId(), eventSink, getSource());
		} catch (Throwable e) {
			errorCount.incrementAndGet();
			logger.log(OpLevel.ERROR, "Failed to close tracker vm.name={0}, tid={1}, event.sink={2}, source={3}",
					Utils.getVMName(), Thread.currentThread().getId(), eventSink, getSource(), e);
		}
	}

	@Override
	public void reopen() throws IOException {
		close();
		open();
	}

	@Override
	public void sinkError(SinkError ev) {
		errorCount.incrementAndGet();
		if (logger.isSet(OpLevel.DEBUG)) {
			logger.log(OpLevel.ERROR, "Sink write error: count={4}, vm.name={0}, tid={1}, event.sink={2}, source={3}",
					Utils.getVMName(), Thread.currentThread().getId(), eventSink, getSource(), errorCount.get(),
					ev.getCause());
		}
		resetEventSink();
	}

	@Override
	public Snapshot newSnapshot(String name) {
		return newSnapshot(tConfig.getProperty(DEFAULT_SNAPSHOT_CAT_KEY, DEFAULT_SNAPSHOT_CATEGORY), name);
	}

	@Override
	public Snapshot newSnapshot(String cat, String name) {
		PropertySnapshot snapshot = new PropertySnapshot(cat, name);
		snapshot.setSource(getSource());
		return snapshot;
	}

	@Override
	public Snapshot newSnapshot(String cat, String name, OpLevel level) {
		PropertySnapshot snapshot = new PropertySnapshot(cat, name, level);
		snapshot.setSource(getSource());
		return snapshot;
	}

	@Override
	public Property newProperty(String key, Object val) {
		return new Property(key, val);
	}

	@Override
	public Property newProperty(String key, Object val, String valType) {
		return new Property(key, val, valType);
	}

	@Override
	public Tracker setKeepThreadContext(boolean flag) {
		keepContext = flag;
		return this;
	}

	@Override
	public boolean getKeepThreadContext() {
		return keepContext;
	}

	@Override
	public String getId() {
		return id;
	}

	@Override
	public String newUUID() {
		return newUUID(tConfig);
	}

	@Override
	public String newUUID(Object obj) {
		return newUUID(tConfig, obj);
	}

	public String newUUID(TrackerConfig tConfig) {
		return tConfig.getUUIDFactory().newUUID();
	}

	public String newUUID(TrackerConfig tConfig, Object obj) {
		return tConfig.getUUIDFactory().newUUID();
	}

}<|MERGE_RESOLUTION|>--- conflicted
+++ resolved
@@ -188,30 +188,15 @@
 		}
 	}
 
-<<<<<<< HEAD
-	private void checkSinkState() throws IOException, URISyntaxException {
+    private void checkSinkState() throws IOException, URISyntaxException {
 		if (!eventSink.isOpen()) {
 			eventSink.open();
 		}
 	}
 
-	private void reportActivity(TrackingActivity activity) throws IOException, URISyntaxException {
+	private void _repotItem(TrackingActivity activity) throws IOException, URISyntaxException {
 		if (!activity.isStopped()) {
 			activity.stop();
-=======
-	private void _repotItem(TrackingActivity activity) throws IOException, URISyntaxException {
-		try {
-			if (!eventSink.isOpen()) {
-				eventSink.open();
-			}
-		} finally {
-			if (!activity.isStopped()) {
-				activity.stop();
-			}
-			eventSink.log(activity);
-			snapCount.addAndGet(activity.getSnapshotCount());
-			activityCount.incrementAndGet();
->>>>>>> 8a9cf2d0
 		}
 
 		checkSinkState();
@@ -221,23 +206,9 @@
 		activityCount.incrementAndGet();
 	}
 
-<<<<<<< HEAD
-	private void reportEvent(TrackingEvent event) throws IOException, URISyntaxException {
+	private void _repotItem(TrackingEvent event) throws IOException, URISyntaxException {
 		if (!event.isStopped()) {
 			event.stop();
-=======
-	private void _repotItem(TrackingEvent event) throws IOException, URISyntaxException {
-		try {
-			if (!eventSink.isOpen()) {
-				eventSink.open();
-			}
-		} finally {
-			if (!event.isStopped()) {
-				event.stop();
-			}
-			eventSink.log(event);
-			eventCount.incrementAndGet();
->>>>>>> 8a9cf2d0
 		}
 
 		checkSinkState();
@@ -491,16 +462,10 @@
 	public void tnt(TrackingActivity activity) {
 		long start = System.nanoTime();
 		try {
-<<<<<<< HEAD
 			if (activity.isNoop()) {
-=======
-			if (!activity.isNoop()) {
-				_repotItem(activity);
-			} else {
->>>>>>> 8a9cf2d0
 				noopCount.incrementAndGet();
 			} else {
-				reportActivity(activity);
+				_repotItem(activity);
 			}
 		} catch (Throwable ex) {
 			dropCount.incrementAndGet();
@@ -518,16 +483,10 @@
 	public void tnt(TrackingEvent event) {
 		long start = System.nanoTime();
 		try {
-<<<<<<< HEAD
 			if (event.isNoop()) {
-=======
-			if (!event.isNoop()) {
-				_repotItem(event);
-			} else {
->>>>>>> 8a9cf2d0
 				noopCount.incrementAndGet();
 			} else {
-				reportEvent(event);
+				_repotItem(event);
 			}
 		} catch (Throwable ex) {
 			dropCount.incrementAndGet();
@@ -544,13 +503,7 @@
 	public void tnt(Snapshot snapshot) {
 		long start = System.nanoTime();
 		try {
-<<<<<<< HEAD
-			checkSinkState();
-			eventSink.log(snapshot);
-			snapCount.incrementAndGet();
-=======
 			_repotItem(snapshot);
->>>>>>> 8a9cf2d0
 		} catch (Throwable ex) {
 			dropCount.incrementAndGet();
 			if (logger.isSet(OpLevel.DEBUG)) {
