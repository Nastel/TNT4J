--- conflicted
+++ resolved
@@ -37,11 +37,7 @@
 
       - name: Generate changelog
         id: changelog
-<<<<<<< HEAD
-        uses: metcalfc/changelog-generator@v4.2.0
-=======
         uses: metcalfc/changelog-generator@v4.3.1
->>>>>>> 4720855e
         with:
           myToken: ${{ secrets.GITHUB_TOKEN }}
 
